--- conflicted
+++ resolved
@@ -245,12 +245,9 @@
         )
         return NumpyFrame(resampled_data.astype(np.int16))
 
-<<<<<<< HEAD
-=======
     async def process(self, input_stream: AsyncIterable[NumpyFrame]) -> AsyncIterable[NumpyFrame]:
         return self.resample(input_stream)
 
->>>>>>> e826a2c1
 
 class RechunkingBlock(ProcessingBlock):
     def __init__(self, chunk_size: int):
